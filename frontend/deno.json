{
  "lock": false,
  "tasks": {
    "check": "deno fmt --check && deno lint && deno check **/*.ts && deno check **/*.tsx",
    "cli": "echo \"import '\\$fresh/src/dev/cli.ts'\" | deno run --unstable -A -",
    "manifest": "deno task cli manifest $(pwd)",
    "start": "deno run -A --watch=static/,routes/ dev.ts",
    "build": "deno run -A dev.ts build",
    "preview": "deno run -A main.ts",
    "update": "deno run -A -r https://fresh.deno.dev/update ."
  },
  "lint": {
    "rules": {
      "tags": [
        "fresh",
        "recommended"
      ]
    }
  },
  "exclude": [
    "**/_fresh/*"
  ],
  "imports": {
<<<<<<< HEAD
    "$fresh/": "https://deno.land/x/fresh@1.7.3/",
    "preact": "https://esm.sh/preact@10.22.0",
    "preact/": "https://esm.sh/preact@10.22.0/",
=======
    "$fresh/": "https://deno.land/x/fresh@1.6.8/",
    "$std/": "https://deno.land/std@0.216.0/",
    "@emotion/react": "npm:@emotion/react@^11.13.3",
    "@emotion/styled": "npm:@emotion/styled@^11.13.0",
    "@fontsource/roboto": "npm:@fontsource/roboto@^5.1.0",
    "@mui/material": "npm:@mui/material@^6.1.5",
>>>>>>> 5a12588c
    "@preact/signals": "https://esm.sh/*@preact/signals@1.2.2",
    "@preact/signals-core": "https://esm.sh/*@preact/signals-core@1.5.1",
    "preact": "https://esm.sh/preact@10.19.6",
    "preact/": "https://esm.sh/preact@10.19.6/",
    "tailwindcss": "npm:tailwindcss@3.4.1",
    "tailwindcss/": "npm:/tailwindcss@3.4.1/",
    "tailwindcss/plugin": "npm:/tailwindcss@3.4.1/plugin.js"
  },
  "compilerOptions": {
    "jsx": "react-jsx",
    "jsxImportSource": "preact"
  },
  "nodeModulesDir": "auto"
}<|MERGE_RESOLUTION|>--- conflicted
+++ resolved
@@ -21,18 +21,12 @@
     "**/_fresh/*"
   ],
   "imports": {
-<<<<<<< HEAD
-    "$fresh/": "https://deno.land/x/fresh@1.7.3/",
-    "preact": "https://esm.sh/preact@10.22.0",
-    "preact/": "https://esm.sh/preact@10.22.0/",
-=======
     "$fresh/": "https://deno.land/x/fresh@1.6.8/",
     "$std/": "https://deno.land/std@0.216.0/",
     "@emotion/react": "npm:@emotion/react@^11.13.3",
     "@emotion/styled": "npm:@emotion/styled@^11.13.0",
     "@fontsource/roboto": "npm:@fontsource/roboto@^5.1.0",
     "@mui/material": "npm:@mui/material@^6.1.5",
->>>>>>> 5a12588c
     "@preact/signals": "https://esm.sh/*@preact/signals@1.2.2",
     "@preact/signals-core": "https://esm.sh/*@preact/signals-core@1.5.1",
     "preact": "https://esm.sh/preact@10.19.6",
